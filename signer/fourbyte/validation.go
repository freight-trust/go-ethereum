--- conflicted
+++ resolved
@@ -53,16 +53,12 @@
 		if len(data) == 0 {
 			// Prevent sending ether into black hole (show stopper)
 			if tx.Value.ToInt().Cmp(big.NewInt(0)) > 0 {
-				return nil, errors.New("Transaction will create a contract with value but empty code")
+				return nil, errors.New("transaction will create a contract with value but empty code")
 			}
 			// No value submitted at least, critically Warn, but don't blow up
 			messages.Crit("Transaction will create a contract with empty code")
 		} else if len(data) < 40 { // arbitrary heuristic limit
-<<<<<<< HEAD
-			messages.Warn(fmt.Sprintf("Transaction will create contract, but payload is suspiciously small (%d bytes)", len(data)))
-=======
 			messages.Warn(fmt.Sprintf("Transaction will create a contract, but the payload is suspiciously small (%d bytes)", len(data)))
->>>>>>> 377b3cc5
 		}
 		// Method selector should be nil for contract creation
 		if selector != nil {
